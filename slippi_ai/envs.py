--- conflicted
+++ resolved
@@ -344,11 +344,7 @@
         # _run_env pushes None to signal execution has finished.
         if self._parent_conn.poll(1) and self._parent_conn.recv() is None:
           break
-<<<<<<< HEAD
-      except EOFError:
-=======
       except (ConnectionResetError, EOFError):
->>>>>>> 4fc1510d
         break
 
     # logging.info('Joining process %d', self._process.pid)
